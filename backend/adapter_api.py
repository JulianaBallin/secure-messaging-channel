import asyncio
import os
import ssl
import json
import time
from hashlib import sha256
from typing import Dict, TypedDict, Optional
from fastapi import FastAPI, HTTPException, Request
from fastapi.middleware.cors import CORSMiddleware
from pydantic import BaseModel
from base64 import b64encode

from backend.database.connection import SessionLocal
from backend.server.handlers_rest import handle_register_rest, handle_login_rest
from backend.auth.models import User, Message, Group, GroupMember
from backend.auth.auth_jwt import verify_access_token
<<<<<<< HEAD
from backend.auth.security import hash_senha as hash_password
from backend.crypto.rsa_manager import RSAManager
# from backend.utils.logger_config import log_event
=======

# Crypto/Logs
from backend.crypto.idea_manager import IDEAManager
from backend.crypto.rsa_manager import RSAManager
from backend.utils.log_formatter import format_box, truncate_hex
from backend.utils.logger_config import (
    individual_chat_logger,
    group_chat_logger,
)

>>>>>>> c7f7d508
# ======================================================
# 🔐 CONFIGURAÇÃO DE REDE (TLS)
# ======================================================
TCP_HOST = "127.0.0.1"
TCP_PORT = 8888
SSL_CONTEXT = ssl.create_default_context()
SSL_CONTEXT.check_hostname = False
SSL_CONTEXT.verify_mode = ssl.CERT_NONE


class TLSConn(TypedDict, total=False):
    reader: asyncio.StreamReader
    writer: asyncio.StreamWriter
    ready: asyncio.Event  # setado quando receber resume_session_ack


TLS_CONNECTIONS: Dict[str, TLSConn] = {}
TLS_CONNECT_TASKS: Dict[str, asyncio.Task] = {}


async def ensure_tls_connection(username: str, token: str) -> TLSConn:
    """
    Abre/retoma uma conexão TLS persistente com o servidor TCP e envia resume_session.
    Aguarda o ACK através de um asyncio.Event (sem leituras duplicadas do StreamReader).
    """
    conn = TLS_CONNECTIONS.get(username)
    if conn:
        w = conn.get("writer")
        if isinstance(w, asyncio.StreamWriter) and not w.is_closing():
            return conn

    reader, writer = await asyncio.open_connection(TCP_HOST, TCP_PORT, ssl=SSL_CONTEXT)
    ready_evt = asyncio.Event()
    TLS_CONNECTIONS[username] = {"reader": reader, "writer": writer, "ready": ready_evt}
    print(f"[TLS] 🔗 Conexão TLS aberta para {username}")

    # Envia resume_session e faz drain (garante flush)
    writer.write(json.dumps({"action": "resume_session", "token": token}).encode() + b"\n")
    await writer.drain()

    async def listen():
        try:
            while not reader.at_eof():
                data = await reader.readline()
                if not data:
                    break
                line = data.decode().strip()
                print(f"[TLS][{username}] {line}")
                # Marca 'ready' ao receber ACK
                try:
                    msg = json.loads(line)
                    if msg.get("action") == "resume_session_ack" and msg.get("status") == "ok":
                        evt = TLS_CONNECTIONS.get(username, {}).get("ready")
                        if isinstance(evt, asyncio.Event):
                            evt.set()
                except Exception:
                    pass
        except Exception as e:
            print(f"[TLS_READ_ERR][{username}] {e}")
        finally:
            TLS_CONNECTIONS.pop(username, None)

    asyncio.create_task(listen())

    # Espera rápida pelo ACK via Event
    try:
        await asyncio.wait_for(ready_evt.wait(), timeout=1.0)
    except asyncio.TimeoutError:
        pass

    return TLS_CONNECTIONS[username]


def ensure_tls_connection_bg(username: str, token: str) -> None:
    """Dispara a conexão TLS em background (debounced)."""
    t = TLS_CONNECT_TASKS.get(username)
    if t and not t.done():
        return
    TLS_CONNECT_TASKS[username] = asyncio.create_task(ensure_tls_connection(username, token))


# ======================================================
# 🫀 KEEP-ALIVE (leve)
# ======================================================
async def start_keepalive():
    while True:
        await asyncio.sleep(120)
        for user, conn in list(TLS_CONNECTIONS.items()):
            writer = conn.get("writer")
            if not isinstance(writer, asyncio.StreamWriter) or writer.is_closing():
                TLS_CONNECTIONS.pop(user, None)
                continue
            try:
                writer.write(b'{"action":"ping"}\n')
                await writer.drain()
            except Exception:
                TLS_CONNECTIONS.pop(user, None)


# ======================================================
# 🚀 FASTAPI
# ======================================================
app = FastAPI(title="CipherTalk Adapter API")

app.add_middleware(
    CORSMiddleware,
    allow_origins=["*"],
    allow_credentials=True,
    allow_methods=["*"],
    allow_headers=["*"],
)


@app.on_event("startup")
async def _startup():
    asyncio.create_task(start_keepalive())


# ======================================================
# 📦 MODELOS
# ======================================================
class AuthRequest(BaseModel):
    username: str
    password: str


class CreateGroupReq(BaseModel):
    token: str
    name: str


class AddMemberReq(BaseModel):
    token: str
    group: str
    username: str


class RemoveMemberReq(BaseModel):
    token: str
    group: str
    username: str


# ======================================================
# 👤 REGISTRO E LOGIN
# ======================================================
@app.post("/api/register")
async def api_register(req: AuthRequest):
    db = SessionLocal()
    try:
        privada_pem_str, publica_pem_str = RSAManager.gerar_par_chaves()

        private_path = f"keys/{req.dict().get("username")}_private.pem"
        with open(private_path, "w", encoding="utf-8") as f:
            f.write(privada_pem_str)
        print(f"🔑 Chave privada salva em: {private_path}")

        public_key_b64 = b64encode(publica_pem_str.encode("utf-8")).decode("utf-8")

        hashed_password = hash_password(req.dict().get("password"))

        user_data = {
            "username": req.username,
            "password": hashed_password,
            "public_key": publica_pem_str
        }

        return await handle_register_rest(db, user_data)
    finally:
        db.close()


@app.post("/api/login")
async def api_login(req: AuthRequest):
    db = SessionLocal()
    try:
        result, token = await handle_login_rest(db, req.dict())
        if result.get("status") == "error":
            raise HTTPException(status_code=401, detail=result.get("message"))

        # 🔌 sobe a TLS em background para já marcar como ONLINE no servidor TCP
        if result.get("status") == "ok" and token:
            username = result.get("username") or req.username
            ensure_tls_connection_bg(username, token)

        return result
    finally:
        db.close()


@app.post("/api/connect")
async def api_connect(req: Request):
    """(Re)estabelece a conexão TLS quando o frontend monta a tela de chat."""
    body = await req.json()
    token = body.get("token")
    username = body.get("username")
    if not token or not username:
        raise HTTPException(status_code=400, detail="Token e username são obrigatórios")

    verified = verify_access_token(token)
    if verified != username:
        raise HTTPException(status_code=401, detail="Token inválido")

    ensure_tls_connection_bg(username, token)
    return {"status": "ok", "message": f"TLS em background para {username}"}


# ======================================================
# 💬 MENSAGENS - HISTÓRICO PRIVADO
# ======================================================
@app.get("/api/messages/inbox/{username}")
async def api_inbox(username: str):
    db = SessionLocal()
    try:
        user = db.query(User).filter(User.username == username).first()
        if not user:
            raise HTTPException(status_code=404, detail=f"Usuário '{username}' não encontrado.")

        # 🔑 Ler chave privada de backend/keys/{username}/
        BACKEND_DIR = os.path.dirname(os.path.abspath(__file__))
        user_keys_dir = os.path.join(BACKEND_DIR, "keys", username)
        priv_path = os.path.join(user_keys_dir, f"{username}_private.pem")
        try:
            with open(priv_path, "r") as f:
                private_key_pem = f.read()
        except FileNotFoundError:
            raise HTTPException(status_code=404, detail=f"Chave privada de '{username}' não encontrada em {priv_path}")

        messages = (
            db.query(Message)
            .filter(
                ((Message.sender_id == user.id) | (Message.receiver_id == user.id))
                & (Message.group_id == None)
            )
            .order_by(Message.timestamp.asc())
            .all()
        )

        formatted = []
        idea = IDEAManager()
        for msg in messages:
            sender_user = db.query(User).get(msg.sender_id)
            receiver_user = db.query(User).get(msg.receiver_id)
            is_outgoing = sender_user and sender_user.username == username
            content_plain: Optional[str] = None

            if not is_outgoing:
                try:
                    content_plain = idea.decifrar_do_chat(
                        packet=msg.content_encrypted,
                        cek_b64=msg.key_encrypted,
                        destinatario=username,
                        chave_privada_pem=private_key_pem,
                    )
                except Exception as e:
                    print(f"[DECRYPT_FAIL] {msg.id} → {e}")
                    content_plain = "(erro ao decifrar)"
            else:
                content_plain = None

            formatted.append(
                {
                    "id": msg.id,
                    "sender": sender_user.username if sender_user else "Desconhecido",
                    "receiver": receiver_user.username if receiver_user else "Desconhecido",
                    "content": content_plain,
                    "content_encrypted": msg.content_encrypted,
                    "key_encrypted": msg.key_encrypted,
                    "outgoing": is_outgoing,
                    "timestamp": str(msg.timestamp),
                }
            )

        return {"messages": formatted}
    finally:
        db.close()


@app.get("/api/messages/inbox/{username}/{contact}")
async def api_inbox_contact(username: str, contact: str):
    """Retorna apenas mensagens entre o usuário e o contato especificado, evitando duplicatas."""
    db = SessionLocal()
    try:
        user = db.query(User).filter_by(username=username).first()
        contact_user = db.query(User).filter_by(username=contact).first()
        if not user or not contact_user:
            raise HTTPException(status_code=404, detail="Usuário ou contato não encontrado.")

        # 🔑 Ler chave privada de backend/keys/{username}/
        BACKEND_DIR = os.path.dirname(os.path.abspath(__file__))
        user_keys_dir = os.path.join(BACKEND_DIR, "keys", username)
        priv_path = os.path.join(user_keys_dir, f"{username}_private.pem")
        try:
            with open(priv_path, "r") as f:
                private_key_pem = f.read()
        except FileNotFoundError:
            raise HTTPException(status_code=404, detail=f"Chave privada não encontrada para {username}")

        # hashes únicos (sem self-copies)
        unique_hashes = (
            db.query(Message.content_hash)
            .filter(
                ((Message.sender_id == user.id) & (Message.receiver_id == contact_user.id))
                | ((Message.sender_id == contact_user.id) & (Message.receiver_id == user.id))
            )
            .filter(Message.group_id == None)
            .filter(Message.sender_id != Message.receiver_id)
            .filter(Message.content_hash.isnot(None))
            .distinct()
            .all()
        )
        unique_hashes = [h[0] for h in unique_hashes if h[0]]

        # pega a mais recente por hash
        msgs = []
        for content_hash in unique_hashes:
            msg = (
                db.query(Message)
                .filter(
                    ((Message.sender_id == user.id) & (Message.receiver_id == contact_user.id))
                    | ((Message.sender_id == contact_user.id) & (Message.receiver_id == user.id)),
                    Message.content_hash == content_hash,
                    Message.group_id == None,
                    Message.sender_id != Message.receiver_id,
                )
                .order_by(Message.timestamp.desc())
                .first()
            )
            if msg:
                msgs.append(msg)
        msgs.sort(key=lambda x: x.timestamp)

        # mapa de self-copies das mensagens enviadas
        idea = IDEAManager()
        self_copy_map: Dict[str, Message] = {}
        msg_hashes = [m.content_hash for m in msgs if m.sender_id == user.id and m.content_hash]
        if msg_hashes:
            self_copies = (
                db.query(Message)
                .filter(
                    Message.sender_id == user.id,
                    Message.receiver_id == user.id,
                    Message.content_hash.in_(msg_hashes),
                )
                .all()
            )
            self_copy_map = {sc.content_hash: sc for sc in self_copies}

        formatted = []
        ids_para_marcar_lidas = []

        for msg in msgs:
            sender = db.query(User).get(msg.sender_id)
            is_outgoing = sender.username == username
            content_plain = ""

            try:
                if not is_outgoing:
                    # Verifica se deve logar (mensagem não lida)
                    should_log = not msg.is_read
                    step_counter = [1] if should_log else None

                    content_plain = idea.decifrar_do_chat(
                        packet=msg.content_encrypted,
                        cek_b64=msg.key_encrypted,
                        destinatario=username,
                        chave_privada_pem=private_key_pem,
                        is_group=False,
                        log_enabled=should_log,
                        step_counter=step_counter,
                        sender=sender.username,
                    ) or ""

                    # Adiciona log de recebimento concluído
                    if should_log:
                        individual_chat_logger.info(
                            format_box(
                                title=f"RECEBIMENTO CONCLUÍDO: {username} recebeu mensagem de {sender.username}",
                                content=[f"Mensagem: '{content_plain}'"],
                                width=70,
                                char="=",
                            )
                        )
                        individual_chat_logger.info("\n")
                        ids_para_marcar_lidas.append(msg.id)
                else:
                    sc = self_copy_map.get(msg.content_hash) if msg.content_hash else None
                    if sc:
                        content_plain = idea.decifrar_do_chat(
                            packet=sc.content_encrypted,
                            cek_b64=sc.key_encrypted,
                            destinatario=username,
                            chave_privada_pem=private_key_pem,
                            is_group=False,
                            log_enabled=False,
                        ) or ""
            except Exception:
                content_plain = content_plain or "(erro ao decifrar)"

            formatted.append(
                {
                    "id": msg.id,
                    "sender": sender.username,
                    "receiver": contact,
                    "content": content_plain,
                    "outgoing": is_outgoing,
                    "timestamp": str(msg.timestamp),
                }
            )

        # Marca mensagens como lidas em batch
        if ids_para_marcar_lidas:
            db.query(Message).filter(Message.id.in_(ids_para_marcar_lidas)).update({"is_read": True}, synchronize_session=False)
            db.commit()

        return {"messages": formatted}
    finally:
        db.close()


# ======================================================
# 💌 ENVIO PRIVADO (retorno imediato; entrega TLS em background)
# ======================================================
@app.post("/api/messages/send")
async def api_send_message(req: Request):
    db = SessionLocal()
    try:
        data = await req.json()
        token = data.get("token")
        to = data.get("to")
        content = data.get("content", "")
        if not token or not to or not content:
            raise HTTPException(status_code=400, detail="Campos obrigatórios ausentes.")

        sender = verify_access_token(token)
        if not sender:
            raise HTTPException(status_code=401, detail="❌ Token inválido.")

        receiver = db.query(User).filter(User.username == to).first()
        if not receiver or not receiver.public_key:
            raise HTTPException(status_code=404, detail=f"Destinatário '{to}' não encontrado ou sem chave pública.")
        pubkey_pem = receiver.public_key.decode("utf-8", errors="ignore")

        # hash do conteúdo
        content_hash = sha256(content.encode("utf-8")).hexdigest()

        # 🔑 Criptografia principal (mantém síncrono - crítico para resposta)
        idea = IDEAManager()
        step_counter = [1]
        content_encrypted_b64, cek_rsa_b64 = idea.cifrar_para_chat(
            texto_plano=content,
            remetente=sender,
            destinatario=to,
            chave_publica_destinatario_pem=pubkey_pem,
            step_counter=step_counter,
        )

        sender_user = db.query(User).filter(User.username == sender).first()
        if not sender_user:
            raise HTTPException(status_code=404, detail="Remetente não encontrado.")

        # 💾 Mensagem principal (mantém síncrono - crítico para resposta)
        message_to_receiver = Message(
            sender_id=sender_user.id,
            receiver_id=receiver.id,
            content_encrypted=content_encrypted_b64,
            key_encrypted=cek_rsa_b64,
            content_hash=content_hash,
        )
        db.add(message_to_receiver)
        db.commit()
        
        # 🚀 Retorna resposta imediatamente (libera botão "Enviando...")
        message_id = message_to_receiver.id
        
        # 📦 Prepara dados para operações em background
        cek_hex_for_log = idea.get_chave_sessao_hex()
        sender_id = sender_user.id
        has_public_key = sender_user.public_key is not None

        # 🔄 Operações em background (self-copy + log final + TLS)
        async def background_tasks():
            db_bg = SessionLocal()
            try:
                # 1️⃣ Self-copy (não crítico - pode ser feito em background)
                if has_public_key:
                    try:
                        sender_user_bg = db_bg.query(User).filter(User.id == sender_id).first()
                        if sender_user_bg and sender_user_bg.public_key:
                            pubkey_sender_pem = sender_user_bg.public_key.decode("utf-8", errors="ignore")
                            idea_bg = IDEAManager()
                            content_encrypted_self_b64, cek_rsa_self_b64 = idea_bg.cifrar_para_chat(
                                texto_plano=content,
                                remetente=sender,
                                destinatario=sender,
                                chave_publica_destinatario_pem=pubkey_sender_pem,
                                log_enabled=False,
                            )
                            message_to_self = Message(
                                sender_id=sender_user_bg.id,
                                receiver_id=sender_user_bg.id,
                                content_encrypted=content_encrypted_self_b64,
                                key_encrypted=cek_rsa_self_b64,
                                content_hash=content_hash,
                            )
                            db_bg.add(message_to_self)
                            db_bg.commit()
                    except Exception as e:
                        print(f"[BG_SELF_COPY_ERR] {e}")

                # 2️⃣ Log final "ENVIO CONCLUÍDO" (não crítico - pode ser feito em background)
                try:
                    ciphertext_hex, iv_hex = content_encrypted_b64.split(":")
                    ciphertext_truncado = truncate_hex(ciphertext_hex, 8, 8)
                    iv_truncado = truncate_hex(iv_hex, 8, 8)
                    cek_truncada = truncate_hex(cek_hex_for_log, 8, 8)
                    cek_enc_truncado = truncate_hex(cek_rsa_b64, 12, 12)

                    individual_chat_logger.info(
                        format_box(
                            title=f"ENVIO CONCLUÍDO: Mensagem enviada para {to}",
                            content=[
                                f"Remetente: {sender}",
                                f"Destinatário: {to}",
                                f"CEK ID: {cek_truncada}",
                                f"Ciphertext: {ciphertext_truncado}",
                                f"IV: {iv_truncado}",
                                f"CEK wrapada (RSA): {cek_enc_truncado}",
                            ],
                            width=70,
                            char="=",
                        )
                    )
                    individual_chat_logger.info("\n")
                except Exception as e:
                    print(f"[BG_LOG_ERR] {e}")

                # 3️⃣ Entrega TLS (já estava em background)
                try:
                    ensure_tls_connection_bg(sender, token)
                    conn = TLS_CONNECTIONS.get(sender)
                    if conn and isinstance(conn.get("ready"), asyncio.Event):
                        try:
                            await asyncio.wait_for(conn["ready"].wait(), timeout=0.6)
                        except asyncio.TimeoutError:
                            pass

                    conn = TLS_CONNECTIONS.get(sender)
                    w = conn.get("writer") if conn else None
                    if isinstance(w, asyncio.StreamWriter) and not w.is_closing():
                        tls_message = {
                            "action": "send_message",
                            "token": token,
                            "to": to,
                            "content_encrypted": content_encrypted_b64,
                            "key_encrypted": cek_rsa_b64,
                            "content_hash": content_hash,
                        }
                        w.write(json.dumps(tls_message).encode() + b"\n")
                        await w.drain()
                        print(f"📡 [TLS] Transmitido em background: {sender} → {to}")
                except Exception as e:
                    print(f"[TLS_DELIVERY_BG_ERR] {e}")
            finally:
                db_bg.close()

        asyncio.create_task(background_tasks())

        return {
            "status": "success",
            "message": f"Mensagem enviada de {sender} para {to}.",
            "debug": {"main_message_id": message_id, "hash": content_hash[:16] + "..."},
        }
    finally:
        db.close()

# ======================================================
# 👥 GRUPOS  (mantidos com melhorias internas)
# ======================================================
@app.post("/api/groups/create")
async def api_groups_create(req: CreateGroupReq):
    from backend.database.queries.groups import create_group
    db = SessionLocal()
    try:
        creator = verify_access_token(req.token)
        if not creator:
            raise HTTPException(status_code=401, detail="Token inválido.")
        g = create_group(db, name=req.name, admin_username=creator)
        return {"status": "ok", "group": {"id": g.id, "name": g.name}}
    finally:
        db.close()


@app.post("/api/groups/add_member")
async def api_groups_add_member(req: AddMemberReq):
    from backend.database.queries.members import add_member

    db = SessionLocal()
    try:
        requester = verify_access_token(req.token)
        if not requester:
            raise HTTPException(status_code=401, detail="Token inválido.")

        group = db.query(Group).filter_by(name=req.group).first()
        if not group:
            raise HTTPException(status_code=404, detail="Grupo não encontrado.")

        admin = db.query(User).get(group.admin_id)
        if not admin or admin.username != requester:
<<<<<<< HEAD
            # log_event("ACCESS_DENIED", requester, f"Tentativa de adicionar membro ao grupo {req.group} sem ser admin.")

=======
>>>>>>> c7f7d508
            raise HTTPException(status_code=403, detail="Apenas o admin pode adicionar membros.")

        add_member(db, req.username, req.group)

        return {
            "status": "ok",
            "message": f"{req.username} adicionado ao grupo {req.group}. Nova chave IDEA distribuída.",
        }
    finally:
        db.close()


@app.get("/api/groups/my")
async def api_groups_my(token: str):
    db = SessionLocal()
    try:
        username = verify_access_token(token)
        if not username:
            raise HTTPException(status_code=401, detail="Token inválido.")
        user = db.query(User).filter_by(username=username).first()
        if not user:
            raise HTTPException(status_code=404, detail="Usuário não encontrado.")

        groups = (
            db.query(Group)
            .join(GroupMember, Group.id == GroupMember.group_id)
            .filter(GroupMember.user_id == user.id)
            .all()
        )
        result = []
        for g in groups:
            is_admin = g.admin_id == user.id
            result.append({"id": g.id, "name": g.name, "is_admin": is_admin})
        return {"groups": result}
    finally:
        db.close()


@app.post("/api/groups/remove_member")
async def api_groups_remove_member(req: RemoveMemberReq):
    from backend.database.queries.members import remove_member
    from backend.utils.log_formatter import format_box
    from backend.utils.logger_config import group_chat_logger

    db = SessionLocal()
    try:
        requester = verify_access_token(req.token)
        if not requester:
            raise HTTPException(status_code=401, detail="Token inválido.")

        group = db.query(Group).filter_by(name=req.group).first()
        if not group:
            raise HTTPException(status_code=404, detail="Grupo não encontrado.")

        admin = db.query(User).get(group.admin_id)
        if not admin or admin.username != requester:
            raise HTTPException(status_code=403, detail="Apenas o admin pode remover membros.")

        # Log: Admin removendo membro
        group_chat_logger.info("\n")
        group_chat_logger.info(
            format_box(
                title=f"➖ ADMIN REMOVENDO MEMBRO: {requester} (admin) está removendo {req.username} do grupo {req.group}",
                content=[],
                width=70,
                char="=",
            )
        )

        remove_member(db, req.username, req.group)

        return {"status": "ok", "message": f"{req.username} removido de {req.group}. Nova chave IDEA distribuída."}
    finally:
        db.close()


@app.post("/api/groups/send")
async def api_groups_send(req: Request):
    db = SessionLocal()
    try:
        data = await req.json()
        token = data.get("token")
        group_name = data.get("group")
        content = data.get("content")

        sender_name = verify_access_token(token)
        user_sender = db.query(User).filter_by(username=sender_name).first()
        group = db.query(Group).filter_by(name=group_name).first()

        if not (group and user_sender):
            raise HTTPException(status_code=404, detail="Grupo ou remetente inválido.")

        members = db.query(GroupMember).filter_by(group_id=group.id).all()
        if not members:
            raise HTTPException(status_code=404, detail="Grupo sem membros.")

        # PASSO 1 — CEK + IV e criptografia UMA VEZ
        group_chat_logger.info(
            format_box(
                title=f"ENVIANDO MENSAGEM PARA GRUPO: {sender_name} → Grupo {group_name}",
                content=[],
                width=70,
                char="=",
            )
        )

        first_member_user = db.query(User).get(members[0].user_id)
        if not first_member_user or not first_member_user.public_key:
            raise HTTPException(status_code=404, detail="Grupo sem membros válidos.")
        idea = IDEAManager()
        step_counter = [1]
        cipher, _ = idea.cifrar_para_chat(
            texto_plano=content,
            remetente=sender_name,
            destinatario=group_name,
            chave_publica_destinatario_pem=first_member_user.public_key.decode(),
            is_group=True,
            log_enabled=True,
            step_counter=step_counter,
        )
        cek_bytes = bytes.fromhex(idea.get_chave_sessao_hex())
        cek_hex = cek_bytes.hex().upper()
        cek_truncada = truncate_hex(cek_hex, 8, 8)

        ciphertext_hex, iv_hex = cipher.split(":")
        ciphertext_truncado = truncate_hex(ciphertext_hex, 8, 8)
        iv_truncado = truncate_hex(iv_hex, 8, 8)

        group_chat_logger.info(f"{'='*70}")

        # PASSO 2 — Obter chaves públicas dos membros
        group_chat_logger.info(
            format_box(
                title=f"OBTENDO CHAVES PÚBLICAS: {sender_name} → {len(members)} membros do grupo {group_name}",
                content=[],
                width=70,
                char="=",
            )
        )

        membros_info = []
        for m in members:
            user = db.query(User).get(m.user_id)
            if not user or not user.public_key:
                continue

            pub = user.public_key.decode()
            pubkey_fingerprint = truncate_hex(sha256(pub.encode()).hexdigest(), 8, 8)
            group_chat_logger.info(
                f"[{step_counter[0]}] {sender_name} obteve chave pública RSA de {user.username} (Fingerprint: {pubkey_fingerprint})"
            )
            step_counter[0] += 1
            membros_info.append({"user": user, "pub": pub, "pubkey_fingerprint": pubkey_fingerprint})

        group_chat_logger.info(f"{sender_name} obteve chaves públicas de {len(membros_info)} membros")
        group_chat_logger.info(f"{'='*70}")

        # PASSO 3 — Wrap da CEK para cada membro + persistência
        membros_com_chave = []
        group_chat_logger.info(
            format_box(
                title=f"WRAP DA CEK: Distribuindo para {len(membros_info)} membros (Grupo: {group_name})",
                content=[f"CEK ID: {cek_truncada}", f"Ciphertext: {ciphertext_truncado}", f"IV: {iv_truncado}"],
                width=70,
                char="=",
            )
        )

        for info in membros_info:
            user = info["user"]
            pub = info["pub"]
            pubkey_fingerprint = info["pubkey_fingerprint"]

            group_chat_logger.info(
                format_box(
                    title=f"WRAP CEK: {sender_name} → {user.username}",
                    content=[
                        f"[{step_counter[0]}] CEK a ser wrapada: {cek_truncada}",
                        f"[{step_counter[0] + 1}] Chave pública RSA de {user.username} (Fingerprint: {pubkey_fingerprint})",
                    ],
                    width=70,
                    char="-",
                )
            )
            step_counter[0] += 2

            cek_enc = RSAManager.cifrar_chave_sessao(cek_bytes, pub)
            cek_enc_truncado = truncate_hex(cek_enc, 12, 12)

            group_chat_logger.info(f"[{step_counter[0]}] CEK wrapada (RSA) para {user.username}: {cek_enc_truncado}")
            step_counter[0] += 1
            group_chat_logger.info(f"[{step_counter[0]}] {user.username} receberá:")
            step_counter[0] += 1
            group_chat_logger.info(f"     └─ Ciphertext: {ciphertext_truncado}")
            group_chat_logger.info(f"     └─ IV: {iv_truncado}")
            group_chat_logger.info(f"     └─ CEK wrapada: {cek_enc_truncado}")
            group_chat_logger.info(f"{'-'*70}")

            msg = Message(
                sender_id=user_sender.id,
                receiver_id=user.id,
                group_id=group.id,
                content_encrypted=cipher,
                key_encrypted=cek_enc,
            )
            db.add(msg)
            membros_com_chave.append(user.username)

        db.commit()

        # 🚀 Retorna resposta imediatamente (libera botão "Enviando...")
        # 📦 Prepara dados para log final em background
        membros_list = membros_com_chave.copy()
        cek_truncada_log = cek_truncada
        ciphertext_truncado_log = ciphertext_truncado
        iv_truncado_log = iv_truncado

        # 🔄 Log final em background (não crítico)
        async def background_log():
            try:
                group_chat_logger.info(
                    format_box(
                        title=f"ENVIO CONCLUÍDO: Mensagem enviada para {len(membros_list)} membros",
                        content=[
                            f"Remetente: {sender_name}",
                            f"Grupo: {group_name}",
                            f"Membros: {', '.join(membros_list)}",
                            f"CEK ID: {cek_truncada_log}",
                            f"Ciphertext: {ciphertext_truncado_log}",
                            f"IV: {iv_truncado_log}",
                        ],
                        width=70,
                        char="=",
                    )
                )
                group_chat_logger.info("\n")
            except Exception as e:
                print(f"[BG_LOG_ERR] {e}")

        asyncio.create_task(background_log())

        return {"status": "success"}
    finally:
        db.close()


@app.post("/api/groups/regenerate_key")
async def api_groups_regenerate_key(req: Request):
    from hashlib import sha256 as _sha256
    from datetime import datetime, timezone, timedelta
    import base64
    from backend.crypto.idea_manager import IDEAManager
    from backend.crypto.rsa_manager import RSAManager
    from backend.utils.log_formatter import format_box, truncate_hex
    from backend.auth.models import SessionKey

    db = SessionLocal()
    manaus_tz = timezone(timedelta(hours=-4))
    try:
        data = await req.json()
        token = data.get("token")
        group_name = data.get("group")

        if not token or not group_name:
            raise HTTPException(status_code=400, detail="Campos obrigatórios ausentes.")

        requester = verify_access_token(token)
        if not requester:
            raise HTTPException(status_code=401, detail="Token inválido.")

        group = db.query(Group).filter_by(name=group_name).first()
        if not group:
            raise HTTPException(status_code=404, detail="Grupo não encontrado.")

        admin = db.query(User).get(group.admin_id)
        if not admin or admin.username != requester:
            raise HTTPException(status_code=403, detail="Apenas o admin pode regenerar a chave.")

        # Busca chave antiga
        # 🔑 Ler chave privada de backend/keys/{username}/
        BACKEND_DIR = os.path.dirname(os.path.abspath(__file__))
        admin_keys_dir = os.path.join(BACKEND_DIR, "keys", admin.username)
        admin_priv_path = os.path.join(admin_keys_dir, f"{admin.username}_private.pem")
        with open(admin_priv_path, "r") as f:
            admin_priv_key = f.read()

        admin_msg_antiga = (
            db.query(Message)
            .filter_by(group_id=group.id, receiver_id=admin.id)
            .filter(Message.key_encrypted.isnot(None))
            .order_by(Message.timestamp.desc())
            .first()
        )

        chave_antiga_hex = None
        if admin_msg_antiga:
            try:
                cek_antiga_bytes = RSAManager.decifrar_chave_sessao(admin_msg_antiga.key_encrypted, admin_priv_key)
                chave_antiga_hex = cek_antiga_bytes.hex().upper()
            except Exception:
                pass

        group_chat_logger.info("\n")
        group_chat_logger.info(
            format_box(
                title=f"🔄 REGENERANDO CHAVE DE SESSÃO: Grupo {group_name} | Admin: {requester}",
                content=[],
                width=70,
                char="=",
            )
        )

        group_chat_logger.info(
            format_box(
                title=f"ROTAÇÃO DE CHAVE DE SESSÃO: Grupo {group_name}",
                content=[],
                width=70,
                char="=",
            )
        )

        idea = IDEAManager()
        nova_cek_bytes = bytes.fromhex(idea.get_chave_sessao_hex())
        nova_cek_hex = nova_cek_bytes.hex().upper()
        nova_cek_truncada = truncate_hex(nova_cek_hex, 8, 8)

        if chave_antiga_hex:
            chave_antiga_truncada = truncate_hex(chave_antiga_hex, 8, 8)
            group_chat_logger.info(f"[CHAVE_ANTIGA] Chave de sessão anterior: {chave_antiga_truncada}")
            group_chat_logger.info(f"ROTAÇÃO: Chave antiga → Nova chave gerada")
        else:
            group_chat_logger.info(f"[CHAVE_ANTIGA] Não foi possível recuperar")
        
        group_chat_logger.info(f"[CHAVE_NOVA] Chave de sessão gerada (atual): {nova_cek_truncada}")
        group_chat_logger.info(f"{'='*70}")

        membros = db.query(GroupMember).filter_by(group_id=group.id).all()
        
        group_chat_logger.info(
            format_box(
                title=f"DISTRIBUINDO NOVA CEK: Grupo {group_name} → {len(membros)} membros",
                content=[f"CEK ID: {nova_cek_truncada}"],
                width=70,
                char="=",
            )
        )

        cek_fingerprint = _sha256(nova_cek_bytes).hexdigest()

        for m in membros:
            membro_user = db.query(User).get(m.user_id)
            if membro_user and membro_user.public_key:
                pubkey_pem = membro_user.public_key.decode()
                pubkey_fingerprint_full = _sha256(pubkey_pem.encode()).hexdigest()
                pubkey_fingerprint = truncate_hex(pubkey_fingerprint_full, 8, 8)

                group_chat_logger.info(
                    format_box(
                        title=f"WRAP CEK: Grupo {group_name} → {membro_user.username}",
                        content=[
                            f"[1] CEK a ser wrapada: {nova_cek_truncada}",
                            f"[2] Chave pública RSA de {membro_user.username} (Fingerprint: {pubkey_fingerprint})",
                        ],
                        width=70,
                        char="-",
                    )
                )

                cek_enc_b64 = RSAManager.cifrar_chave_sessao(nova_cek_bytes, pubkey_pem)
                cek_enc_truncada = truncate_hex(cek_enc_b64, 12, 12)

                group_chat_logger.info(f"[3] CEK wrapada (RSA) para {membro_user.username}: {cek_enc_truncada}")
                group_chat_logger.info(f"[4] {membro_user.username} receberá CEK wrapada com sua chave pública RSA")
                group_chat_logger.info(f"{'-'*70}")

                # Converte Base64 → bytes se necessário
                if isinstance(cek_enc_b64, str):
                    cek_enc_bytes = base64.b64decode(cek_enc_b64)
                else:
                    cek_enc_bytes = cek_enc_b64

                # Atualiza SessionKey
                from sqlalchemy import text
                db.execute(
                    text("INSERT OR REPLACE INTO session_keys (entity_type, entity_id, cek_encrypted, cek_fingerprint, created_at) VALUES (:entity_type, :entity_id, :cek_encrypted, :cek_fingerprint, :created_at)"),
                    {
                        "entity_type": "group",
                        "entity_id": group.id,
                        "cek_encrypted": cek_enc_bytes,
                        "cek_fingerprint": cek_fingerprint,
                        "created_at": datetime.now(manaus_tz),
                    },
                )

                db.add(
                    Message(
                        sender_id=admin.id,
                        receiver_id=membro_user.id,
                        group_id=group.id,
                        content_encrypted="(chave IDEA regenerada manualmente pelo admin)",
                        key_encrypted=cek_enc_b64,
                    )
                )

        db.commit()

        group_chat_logger.info(
            format_box(
                title=f"Redistribuição concluída: {len(membros)} membros receberam a nova CEK",
                content=[f"CEK ID: {nova_cek_truncada}"],
                width=70,
                char="=",
            )
        )
        group_chat_logger.info("\n")

        return {
            "status": "ok",
            "message": f"Nova chave IDEA regenerada para o grupo '{group_name}' e distribuída a todos os membros.",
        }
    finally:
        db.close()


@app.get("/api/groups/{group_name}/messages")
async def api_groups_messages(group_name: str, token: str):
    db = SessionLocal()
    try:
        user_name = verify_access_token(token)
        user = db.query(User).filter_by(username=user_name).first()
        group = db.query(Group).filter_by(name=group_name).first()
        if not group or not user:
            raise HTTPException(status_code=404, detail="Grupo ou usuário inválido.")

        msgs = (
            db.query(Message)
            .filter(Message.group_id == group.id, Message.receiver_id == user.id)
            .order_by(Message.timestamp.asc())
            .all()
        )

        # 🔑 Ler chave privada de backend/keys/{username}/
        BACKEND_DIR = os.path.dirname(os.path.abspath(__file__))
        user_keys_dir = os.path.join(BACKEND_DIR, "keys", user_name)
        priv_path = os.path.join(user_keys_dir, f"{user_name}_private.pem")
        with open(priv_path, "r") as f:
            private_key_pem = f.read()

        formatted = []
        ids_para_marcar_lidas = []

        for msg in msgs:
            sender = db.query(User).get(msg.sender_id)
            sender_name = sender.username if sender else "Desconhecido"

            try:
                if msg.content_encrypted.startswith("("):
                    plain = "🔑 Atualização de segurança no grupo"
                else:
                    should_log = not msg.is_read
                    step_counter = [1] if should_log else None

                    plain = IDEAManager().decifrar_do_chat(
                        packet=msg.content_encrypted,
                        cek_b64=msg.key_encrypted,
                        destinatario=user_name,
                        chave_privada_pem=private_key_pem,
                        is_group=True,
                        log_enabled=should_log,
                        step_counter=step_counter,
                        sender=sender_name,
                        group_name=group_name,
                    )

                    if should_log:
                        group_chat_logger.info(
                            format_box(
                                title=f"RECEBIMENTO CONCLUÍDO: {user_name} recebeu mensagem de {sender_name}",
                                content=[f"Grupo: {group_name}", f"Mensagem: '{plain}'"],
                                width=70,
                                char="=",
                            )
                        )
                        group_chat_logger.info("\n")
                        ids_para_marcar_lidas.append(msg.id)

            except Exception as e:
                print(f"[GROUP_DEC_ERR] {e}")
                plain = "(erro ao decifrar)"

            formatted.append({"id": msg.id, "from": sender_name, "content": plain, "timestamp": str(msg.timestamp)})

        # Marca mensagens como lidas em batch
        if ids_para_marcar_lidas:
            db.query(Message).filter(Message.id.in_(ids_para_marcar_lidas)).update({"is_read": True}, synchronize_session=False)
            db.commit()

        return {"messages": formatted}
    finally:
        db.close()


@app.get("/api/users/all")
async def api_users_all():
    db = SessionLocal()
    try:
        users = db.query(User).all()
        return {"users": [u.username for u in users]}
    finally:
        db.close()


@app.get("/api/groups/{group_name}/members")
async def api_group_members(group_name: str, token: str):
    db = SessionLocal()
    try:
        requester = verify_access_token(token)
        if not requester:
            raise HTTPException(status_code=401, detail="Token inválido.")
        group = db.query(Group).filter_by(name=group_name).first()
        if not group:
            raise HTTPException(status_code=404, detail="Grupo não encontrado.")
        admin = db.query(User).get(group.admin_id)
        members = db.query(GroupMember).filter_by(group_id=group.id).all()
        member_list = []
        for m in members:
            user = db.query(User).get(m.user_id)
            member_list.append(user.username)
        return {"group": group_name, "admin": admin.username if admin else None, "members": member_list}
    finally:
        db.close()


@app.post("/api/groups/leave")
async def api_groups_leave(req: Request):
    from backend.database.queries.members import remove_member
    from backend.auth.models import Group, User, GroupMember
    from backend.utils.log_formatter import format_box
    from backend.utils.logger_config import group_chat_logger

    db = SessionLocal()
    try:
        data = await req.json()
        token = data.get("token")
        group_name = data.get("group")
        requester = verify_access_token(token)
        if not requester:
            raise HTTPException(status_code=401, detail="Token inválido.")

        group = db.query(Group).filter_by(name=group_name).first()
        user = db.query(User).filter_by(username=requester).first()
        if not group or not user:
            raise HTTPException(status_code=404, detail="Grupo ou usuário não encontrado.")

        is_admin = group.admin_id == user.id
        membros_antes = db.query(GroupMember).filter_by(group_id=group.id).count()

        # Log: Membro saindo do grupo
        group_chat_logger.info("\n")
        if is_admin:
            group_chat_logger.info(
                format_box(
                    title=f"👋 ADMIN SAINDO DO GRUPO: {requester} está saindo do grupo {group_name}",
                    content=[f"👑 {requester} é o admin do grupo {group_name}"],
                    width=70,
                    char="=",
                )
            )
        else:
            group_chat_logger.info(
                format_box(
                    title=f"👋 MEMBRO SAINDO DO GRUPO: {requester} está saindo do grupo {group_name}",
                    content=[],
                    width=70,
                    char="=",
                )
            )

        from backend.database.queries import members
        members.remove_member._skip_remove_log = True
        try:
            remove_member(db, requester, group_name)
        except ValueError as e:
            # Se o membro ou grupo não foi encontrado, retorna erro
            members.remove_member._skip_remove_log = False
            raise HTTPException(status_code=404, detail=str(e))
        except Exception as e:
            # Captura outros erros e retorna mensagem genérica
            members.remove_member._skip_remove_log = False
            group_chat_logger.error(f"❌ Erro ao remover membro {requester} do grupo {group_name}: {e}")
            raise HTTPException(status_code=500, detail=f"Erro ao sair do grupo: {str(e)}")
        finally:
            members.remove_member._skip_remove_log = False

        # Verifica o estado do grupo após a remoção
        group_check = db.query(Group).filter_by(name=group_name).first()
        
        if not group_check:
            msg = f"🗑️ Você saiu do grupo {group_name} e o grupo foi excluído (sem membros restantes)."
        elif membros_antes == 1:
            msg = f"🗑️ Você saiu do grupo {group_name} e o grupo foi excluído (sem membros restantes)."
        elif is_admin:
            new_admin = db.query(User).get(group_check.admin_id)
            if new_admin and new_admin.id != user.id:
                msg = f"👋 Você saiu do grupo {group_name}. 👑 {new_admin.username} agora é o novo admin."
            else:
                msg = f"👋 Você saiu do grupo {group_name}."
        else:
            msg = f"👋 Você saiu do grupo {group_name}."

        return {"status": "ok", "message": msg}
    except HTTPException:
        # Re-lança HTTPException para manter o código de status correto
        raise
    except Exception as e:
        # Captura qualquer outro erro não esperado
        group_chat_logger.error(f"❌ Erro inesperado ao processar saída do grupo: {e}")
        raise HTTPException(status_code=500, detail="Erro ao processar saída do grupo.")
    finally:
        db.close()<|MERGE_RESOLUTION|>--- conflicted
+++ resolved
@@ -14,22 +14,9 @@
 from backend.server.handlers_rest import handle_register_rest, handle_login_rest
 from backend.auth.models import User, Message, Group, GroupMember
 from backend.auth.auth_jwt import verify_access_token
-<<<<<<< HEAD
 from backend.auth.security import hash_senha as hash_password
 from backend.crypto.rsa_manager import RSAManager
 # from backend.utils.logger_config import log_event
-=======
-
-# Crypto/Logs
-from backend.crypto.idea_manager import IDEAManager
-from backend.crypto.rsa_manager import RSAManager
-from backend.utils.log_formatter import format_box, truncate_hex
-from backend.utils.logger_config import (
-    individual_chat_logger,
-    group_chat_logger,
-)
-
->>>>>>> c7f7d508
 # ======================================================
 # 🔐 CONFIGURAÇÃO DE REDE (TLS)
 # ======================================================
@@ -639,11 +626,8 @@
 
         admin = db.query(User).get(group.admin_id)
         if not admin or admin.username != requester:
-<<<<<<< HEAD
             # log_event("ACCESS_DENIED", requester, f"Tentativa de adicionar membro ao grupo {req.group} sem ser admin.")
 
-=======
->>>>>>> c7f7d508
             raise HTTPException(status_code=403, detail="Apenas o admin pode adicionar membros.")
 
         add_member(db, req.username, req.group)
