--- conflicted
+++ resolved
@@ -20,13 +20,7 @@
 # ======================================================
 USERS_LOCK = asyncio.Lock()
 
-<<<<<<< HEAD
 # CADASTRO
-=======
-# ======================================================
-# CADASTRO (com suporte a chave pública do cliente)
-# ======================================================
->>>>>>> 4a29631c
 async def handle_register(db: Session, writer, creds: dict) -> None:
     username = creds.get("username")
     password = creds.get("password")
@@ -47,7 +41,6 @@
 
         hashed_password = hash_password(password)
 
-<<<<<<< HEAD
         # 🔑 Salvar chaves em backend/keys/{username}/
         # handlers.py está em backend/server/, então sobe 2 níveis para chegar em backend/
         BACKEND_DIR = os.path.dirname(os.path.dirname(os.path.abspath(__file__)))
@@ -78,17 +71,6 @@
             os.chmod(public_key_path, 0o644)
         except Exception:
             pass  # No Windows pode não funcionar, mas não é crítico  
-=======
-        # 🔑 Se o cliente já mandou a chave pública, usa ela;
-        # senão, gera par RSA no servidor (modo antigo).
-        if public_key_client:
-            public_key_pem = public_key_client
-            private_key_pem = None
-            log.info(f"[REGISTER] {username} enviou sua própria chave pública.")
-        else:
-            private_key_pem, public_key_pem = RSAManager.gerar_par_chaves()
-            log.info(f"[REGISTER] {username} sem chave — par gerado pelo servidor.")
->>>>>>> 4a29631c
 
         new_user = User(
             username=username,
