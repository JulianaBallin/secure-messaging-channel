--- conflicted
+++ resolved
@@ -23,13 +23,8 @@
 # CADASTRO
 async def handle_register(db: Session, writer, creds: dict) -> None:
     username = creds.get("username")
-<<<<<<< HEAD
     hashed_password = creds.get("password")
     public_key_pem = creds.get("public_key")
-=======
-    password = creds.get("password")
-    public_key_client = creds.get("public_key")  # 🔹 nova entrada
->>>>>>> c7f7d508
 
     if not username or not hashed_password:
         writer.write("❌ Dados incompletos.\n".encode())
@@ -44,42 +39,6 @@
             log.warning(f"[REGISTER_DUPLICATE] Tentativa duplicada de {username}")
             return
 
-<<<<<<< HEAD
-=======
-        hashed_password = hash_password(password)
-
-        # 🔑 Salvar chaves em backend/keys/{username}/
-        # handlers.py está em backend/server/, então sobe 2 níveis para chegar em backend/
-        BACKEND_DIR = os.path.dirname(os.path.dirname(os.path.abspath(__file__)))
-        user_keys_dir = os.path.join(BACKEND_DIR, "keys", username)
-        os.makedirs(user_keys_dir, exist_ok=True)
-        
-        private_key_path = os.path.join(user_keys_dir, f"{username}_private.pem")
-        public_key_path = os.path.join(user_keys_dir, f"{username}_public.pem")
-        
-        log.info(f"[KEY_SAVE] Tentando salvar chaves de {username} em: {user_keys_dir}")
-        
-        try:
-            # Salvar chave privada
-            with open(private_key_path, "w", encoding="utf-8") as key_file:
-                key_file.write(private_key_pem)
-            log.info(f"[KEY_SAVED] ✅ Chave privada de {username} salva em: {private_key_path}")
-            
-            # Salvar chave pública
-            with open(public_key_path, "w", encoding="utf-8") as key_file:
-                key_file.write(public_key_pem)
-            log.info(f"[KEY_SAVED] ✅ Chave pública de {username} salva em: {public_key_path}")
-            
-        except Exception as e:
-            log.error(f"[KEY_SAVE_ERROR] ❌ Erro ao salvar chaves de {username}: {e}")
-        
-        try:
-            os.chmod(private_key_path, 0o600)  
-            os.chmod(public_key_path, 0o644)
-        except Exception:
-            pass  # No Windows pode não funcionar, mas não é crítico  
-
->>>>>>> c7f7d508
         new_user = User(
             username=username,
             password_hash=hashed_password,
@@ -88,7 +47,6 @@
         db.add(new_user)
         db.commit()
 
-<<<<<<< HEAD
     writer.write(
         json.dumps(
             {
@@ -98,17 +56,6 @@
         ).encode()
         + b"\n"
     )
-=======
-    # 📦 Resposta: se o servidor gerou chave, devolve; se não, só confirma
-    response = {
-        "status": "success",
-        "message": f"Usuário '{username}' criado com sucesso.",
-    }
-    if private_key_pem:
-        response["private_key"] = private_key_pem
-
-    writer.write((json.dumps(response) + "\n").encode())
->>>>>>> c7f7d508
     await writer.drain()
     log.info(f"[REGISTER_OK] Novo usuário registrado: {username}")
 
